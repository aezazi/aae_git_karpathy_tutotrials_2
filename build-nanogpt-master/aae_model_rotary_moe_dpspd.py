--- conflicted
+++ resolved
@@ -141,11 +141,7 @@
             hidden_size=config.n_embd,
             expert=lambda config: ExpertMoESwiglu(config),
             num_experts=config.num_experts,
-<<<<<<< HEAD
             ep_size=config.ep_size,
-=======
-            ep_size=8,
->>>>>>> ef2c9eca
             k=config.k,
             capacity_factor=1.25,
             eval_capacity_factor=1.0,
